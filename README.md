<<<<<<< HEAD
<h1>EdgeOS</h1>
<h2>Requirements</h2>
<ul>
<li>EdgeRouter User with 'Operator' level access or higher</li>
<li>Traffic Analysis set to 'Hosts only' or 'Enabled'</li>
    </ul>
<h2>Description</h2>
=======
# EdgeOS
## Description
>>>>>>> 0d9727c8
Provides an integration between EdgeOS (Ubiquity) routers to Home Assistant,
Creates the following components:
* Binary Sensor - per monitored device whether it's connected, attributes: IP, MAC, Bytes / Bps (Sent / Received)
* Binary Sensor - per interface - whether its connected, attributes: MAC, Duplex, Link Speed (Mbps), Addresses, Packets / Bytes / Errors / Dropped Packets / Bps (Sent / Received)
* Sensor - System up-time, attributes: CPU, Memory, API Last Update, WS Last Update
* Sensor - Number of Unknown Devices (Not part of DHCP Static Address), attributes - IP of devices

When setting device_tracker domain it will add per host device tracker, "unsee" command takes place after 1 hour due to EdgeOS late update

## Requirements
* EdgeRouter User with 'Operator' level access or higher
* Traffic Analysis set to 'Hosts only' or 'Enabled'

## Example configuration.yaml
```
edgeos:
    host: !secret edge_os_host #Hostname / IP
    ssl: !secret edge_os_ssl #Supports SSL (true/false) - should be true
    username: !secret edge_os_username #Username of EdgeOS
    password: !secret edge_os_password #Password of EdgeOS
    cert_file: !secret ssl_certificate #Path to the certificate (full-chain)
    monitored_interfaces: #List of interfaces
        - eth0
    monitored_devices: #List of network devices to monitor
        - my-iPhone
        - PC1
        - PC2
    unit: 'M' #Optional - Allowed values: '' - represents bytes, 'K' - Kilobytes, 'M' - Megabytes

device_tracker:
  - platform: edgeos
    hosts: #List of network devices to treat as device tracker
      - my-iPhone
```

## Custom_updater
```
custom_updater:
  track:
    - components
  component_urls:
    - https://raw.githubusercontent.com/elad-bar/ha-edgeos/master/edgeos.json
```<|MERGE_RESOLUTION|>--- conflicted
+++ resolved
@@ -1,4 +1,3 @@
-<<<<<<< HEAD
 <h1>EdgeOS</h1>
 <h2>Requirements</h2>
 <ul>
@@ -6,10 +5,6 @@
 <li>Traffic Analysis set to 'Hosts only' or 'Enabled'</li>
     </ul>
 <h2>Description</h2>
-=======
-# EdgeOS
-## Description
->>>>>>> 0d9727c8
 Provides an integration between EdgeOS (Ubiquity) routers to Home Assistant,
 Creates the following components:
 * Binary Sensor - per monitored device whether it's connected, attributes: IP, MAC, Bytes / Bps (Sent / Received)
@@ -52,4 +47,4 @@
     - components
   component_urls:
     - https://raw.githubusercontent.com/elad-bar/ha-edgeos/master/edgeos.json
-```+```
